--- conflicted
+++ resolved
@@ -44,7 +44,6 @@
 
 + Profiles
 
-<<<<<<< HEAD
 	+ You can create a junction/copy of your main folder (~300mb per Profile).
 
 	+ Profiles can also be manually added.
@@ -54,15 +53,6 @@
 	+ Every profile will be patched with a single patch (except for neuz.exe, must be patched in main folder).
 
 	+ Select Profile to use as default profile.
-=======
-	+ You can create a junction/copy of your main folder (250mb per Profile)
-
-	+ Every profile has it's own ingame settings
-
-	+ Every profile will be patched with a single patch
-
-	+ Selected Profile will be the default for the default Launch process
->>>>>>> 3eec1470
 
 
 + Launch
