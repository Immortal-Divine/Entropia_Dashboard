--- conflicted
+++ resolved
@@ -774,7 +774,6 @@
 
     # Dispose PowerShell instance and runspace synchronously
     try {
-<<<<<<< HEAD
         if ($localRes.PowerShellInstance) {
             if ($localRes.PowerShellInstance.InvocationStateInfo.State -eq 'Running') {
                 $localRes.PowerShellInstance.Stop()
@@ -793,38 +792,6 @@
         if ($localRes.Runspace) {
             $localRes.Runspace.Dispose()
             Write-Verbose "LOGIN: Runspace disposed." -ForegroundColor DarkGray
-=======
-        foreach ($row in $rowsToProcess) {
-            CheckCancel
-            $current++
-            $entryNum = $row.Cells[0].Value
-            # Logic to find log path if not provided
-            $actualLogPath = $LogFilePath
-            if ([string]::IsNullOrEmpty($actualLogPath)) {
-                $launcherPath = $global:DashboardConfig.Config['LauncherPath']['LauncherPath']
-                $LogFolder = Split-Path -Path $launcherPath -Parent
-        		$actualLogPath = Join-Path -Path $LogFolder -ChildPath "Log\network_$(Get-Date -Format 'yyyyMMdd').log"
-        	}
-            ProcessSingleClient -Row $row -LogFilePath $actualLogPath -LoginConfig $loginConfig -clientIndex $current -totalClients $total -ProgressBarObject $pb
-		}
-        Update-Progress -ProgressBarObject $pb -Text "Done" -CurrentStep $totalGlobalSteps -TotalSteps $totalGlobalSteps
-        Write-Verbose "All selected clients processed." -ForegroundColor Green
-    } catch {
-        # Catch the Abort/Intervention errors here
-        Update-Progress -ProgressBarObject $pb -Text "Aborted" -Value 0
-        Write-Verbose "Login Process Stopped: $_" -ForegroundColor Red
-        # Cleanup is handled in the 'finally' block.
-    } finally {
-        # Always unhook the mouse listener
-        [Custom.MouseHookManager]::Stop()
-        Unlock-MousePosition
-        $global:DashboardConfig.State.LoginActive = $false
-        # Reset UI
-        if ($pb) {
-            $pb.Visible = $false
-            $pb.Value = 0
-            $pb.CustomText = ""
->>>>>>> 3eec1470
         }
     } catch {
         Write-Error "LOGIN: Error during resource disposal: $_" -ForegroundColor Red
@@ -848,12 +815,5 @@
 #endregion
 
 #region Module Exports
-<<<<<<< HEAD
 Export-ModuleMember -Function *
-#endregion
-=======
-
-# Export module functions
-Export-ModuleMember -Function LoginSelectedRow, Restore-Window, Set-WindowForeground, Wait-ForFileAccess, Invoke-MouseClick, Invoke-KeyPress, Write-LogWithRetry, Update-Progress, ParseCoordinates, Wait-ForLogEntry
-#endregion Module Exports
->>>>>>> 3eec1470
+#endregion