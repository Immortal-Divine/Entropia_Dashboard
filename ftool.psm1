--- conflicted
+++ resolved
@@ -2,7 +2,6 @@
 #>
 
 #region Hotkey Management
-<<<<<<< HEAD
 
 if (-not ([System.Management.Automation.PSTypeName]'Custom.FtoolFormWindow').Type) {
     Add-Type -TypeDefinition @"
@@ -76,44 +75,13 @@
         private static readonly object _hotkeyActionsLock = new object();
         private static bool _isProcessingHotkey = false;
 
-=======
-
-
-# Add C# code for a hidden message window to handle hotkey messages
-if (-not ([System.Management.Automation.PSTypeName]'HotkeyManager').Type) {
-    Add-Type -TypeDefinition @"
-	using System;
-	using System.Collections.Generic;
-	using System.Diagnostics;
-	using System.Runtime.InteropServices;
-	using System.Windows.Forms;
-
-	public class HotkeyManager : IDisposable
-	{
-		public const int WM_HOTKEY = 0x0312;
-		private static int _nextId = 1;
-		private static readonly MessageWindow _window = new MessageWindow();
-		
-		private static DateTime _lastHotkeyTime = DateTime.MinValue; 
-		
-		private static Dictionary<int, List<HotkeyActionEntry>> _hotkeyActions = new Dictionary<int, List<HotkeyActionEntry>>();
-		private static Dictionary<Tuple<uint, uint>, int> _hotkeyIds = new Dictionary<Tuple<uint, uint>, int>();
-		private static readonly object _hotkeyActionsLock = new object();
-		private static bool _isProcessingHotkey = false;
-
-		// Mouse Hooking
->>>>>>> 3eec1470
         private const int WH_MOUSE_LL = 14;
         private const int WM_LBUTTONDOWN = 0x0201;
         private const int WM_RBUTTONDOWN = 0x0204;
         private const int WM_MBUTTONDOWN = 0x0207;
         private const int WM_XBUTTONDOWN = 0x020B;
 
-<<<<<<< HEAD
         private const uint MOD_ALT = 0x0001;
-=======
-		private const uint MOD_ALT = 0x0001;
->>>>>>> 3eec1470
         private const uint MOD_CONTROL = 0x0002;
         private const uint MOD_SHIFT = 0x0004;
         private const uint MOD_WIN = 0x0008;
@@ -122,11 +90,7 @@
         private static IntPtr _mouseHookID = IntPtr.Zero;
         private static int _mouseHotkeysCount = 0;
 
-<<<<<<< HEAD
         [StructLayout(LayoutKind.Sequential)]
-=======
-		[StructLayout(LayoutKind.Sequential)]
->>>>>>> 3eec1470
         private struct MSLLHOOKSTRUCT
         {
             public System.Drawing.Point pt;
@@ -138,11 +102,7 @@
 
         private delegate IntPtr LowLevelMouseProc(int nCode, IntPtr wParam, IntPtr lParam);
 
-<<<<<<< HEAD
         [DllImport("user32.dll", CharSet = CharSet.Auto, SetLastError = true)]
-=======
-		[DllImport("user32.dll", CharSet = CharSet.Auto, SetLastError = true)]
->>>>>>> 3eec1470
         private static extern IntPtr SetWindowsHookEx(int idHook, LowLevelMouseProc lpfn, IntPtr hMod, uint dwThreadId);
 
         [DllImport("user32.dll", CharSet = CharSet.Auto, SetLastError = true)]
@@ -158,7 +118,6 @@
         [DllImport("user32.dll")]
         static extern short GetAsyncKeyState(int vKey);
 
-<<<<<<< HEAD
         public enum HotkeyActionType
         {
             Normal,
@@ -180,38 +139,11 @@
         private static extern bool UnregisterHotKey(IntPtr hWnd, int id);
 
         private static bool IsMouseKey(uint virtualKey)
-=======
-		public enum HotkeyActionType
-		{
-			Normal,
-			GlobalToggle
-		}
-
-		public struct HotkeyActionEntry
-		{
-			public Action ActionDelegate;
-			public HotkeyActionType Type;
-		}
-        
-        public static bool AreHotkeysGloballyPaused { get; set; }
-
-		[DllImport("user32.dll", SetLastError=true)]
-		private static extern bool RegisterHotKey(IntPtr hWnd, int id, uint fsModifiers, uint vk);
-
-		[DllImport("user32.dll", SetLastError=true)]
-		private static extern bool UnregisterHotKey(IntPtr hWnd, int id);
-
-		private static bool IsMouseKey(uint virtualKey)
->>>>>>> 3eec1470
         {
             return virtualKey == 0x01 || virtualKey == 0x02 || virtualKey == 0x04 || virtualKey == 0x05 || virtualKey == 0x06;
         }
 
-<<<<<<< HEAD
         private static void EnsureMouseHook()
-=======
-		private static void EnsureMouseHook()
->>>>>>> 3eec1470
         {
             if (_mouseHookID == IntPtr.Zero)
             {
@@ -224,11 +156,7 @@
             }
         }
 
-<<<<<<< HEAD
         private static void ReleaseMouseHook()
-=======
-		private static void ReleaseMouseHook()
->>>>>>> 3eec1470
         {
             if (_mouseHookID != IntPtr.Zero)
             {
@@ -237,19 +165,10 @@
             }
         }
 
-<<<<<<< HEAD
         private static IntPtr MouseHookCallback(int nCode, IntPtr wParam, IntPtr lParam)
         {
             if (nCode >= 0 && !_isProcessingHotkey)
             {
-=======
-		private static IntPtr MouseHookCallback(int nCode, IntPtr wParam, IntPtr lParam)
-        {
-            if (nCode >= 0 && !_isProcessingHotkey)
-            {
-                // CRITICAL FIX: Check if the event is INJECTED (by software/PostMessage)
-                // LLMHF_INJECTED bit 0 is set if injected. We ignore these to prevent self-interruption.
->>>>>>> 3eec1470
                 MSLLHOOKSTRUCT hookStruct = (MSLLHOOKSTRUCT)Marshal.PtrToStructure(lParam, typeof(MSLLHOOKSTRUCT));
                 
                 if ((hookStruct.flags & 0x01) == 0) 
@@ -261,13 +180,8 @@
                     else if ((int)wParam == WM_XBUTTONDOWN)
                     {
                         uint xButton = hookStruct.mouseData >> 16;
-<<<<<<< HEAD
                         if (xButton == 1) vkCode = 0x05; 
                         else if (xButton == 2) vkCode = 0x06; 
-=======
-                        if (xButton == 1) vkCode = 0x05; // MOUSE_X1
-                        else if (xButton == 2) vkCode = 0x06; // MOUSE_X2
->>>>>>> 3eec1470
                     }
 
                     if (vkCode != 0)
@@ -332,7 +246,6 @@
             return CallNextHookEx(_mouseHookID, nCode, wParam, lParam);
         }
 
-<<<<<<< HEAD
         public static int Register(System.UInt32 modifiers, System.UInt32 virtualKey, HotkeyActionEntry actionEntry)
         {
             lock (_hotkeyActionsLock)
@@ -523,198 +436,6 @@
             }
         }
     }
-=======
-		public static int Register(System.UInt32 modifiers, System.UInt32 virtualKey, HotkeyActionEntry actionEntry)
-		{
-			lock (_hotkeyActionsLock)
-			{
-				var hotkeyTuple = Tuple.Create(modifiers, virtualKey);
-				if (_hotkeyIds.ContainsKey(hotkeyTuple))
-				{
-					int existingId = _hotkeyIds[hotkeyTuple];
-					if (!_hotkeyActions.ContainsKey(existingId)) _hotkeyActions[existingId] = new List<HotkeyActionEntry>();
-					_hotkeyActions[existingId].Add(actionEntry);
-					return existingId;
-				}
-
-				int id = _nextId++;
-				if(IsMouseKey(virtualKey))
-				{
-					EnsureMouseHook();
-					_mouseHotkeysCount++;
-				}
-				else
-				{
-					if (!RegisterHotKey(_window.Handle, id, modifiers, virtualKey))
-					{
-						throw new Exception("Failed to register hotkey. Error: " + Marshal.GetLastWin32Error());
-					}
-				}
-				_hotkeyActions[id] = new List<HotkeyActionEntry>() { actionEntry };
-				_hotkeyIds[hotkeyTuple] = id;
-				return id;
-			}
-		}
-
-		public static void Unregister(int id)
-		{
-			lock (_hotkeyActionsLock)
-			{
-				if (!_hotkeyActions.ContainsKey(id)) return;
-				
-				Tuple<uint, uint> keyToRemove = null;
-				foreach(var pair in _hotkeyIds)
-				{
-					if(pair.Value == id)
-					{
-						keyToRemove = pair.Key;
-						break;
-					}
-				}
-				if(keyToRemove != null)
-				{
-					if(IsMouseKey(keyToRemove.Item2))
-					{
-						_mouseHotkeysCount--;
-						if(_mouseHotkeysCount <= 0)
-						{
-							ReleaseMouseHook();
-							_mouseHotkeysCount = 0;
-						}
-					}
-					else
-					{
-						UnregisterHotKey(_window.Handle, id);
-					}
-					_hotkeyIds.Remove(keyToRemove);
-				}
-				_hotkeyActions.Remove(id);
-			}
-		}
-
-		public static void UnregisterAction(int id, Action action)
-		{
-			lock (_hotkeyActionsLock)
-			{
-				if (!_hotkeyActions.ContainsKey(id)) return;
-				var list = _hotkeyActions[id];
-				list.RemoveAll(entry => entry.ActionDelegate == action);
-				if (list.Count == 0)
-				{
-					Unregister(id);
-				}
-			}
-		}
-
-		public static void UnregisterAll()
-		{
-			lock (_hotkeyActionsLock)
-			{
-				foreach (var pair in _hotkeyIds)
-				{
-					if (!IsMouseKey(pair.Key.Item2))
-					{
-						UnregisterHotKey(_window.Handle, pair.Value);
-					}
-				}
-				ReleaseMouseHook();
-				_mouseHotkeysCount = 0;
-				_hotkeyActions.Clear();
-				_hotkeyIds.Clear();
-			}
-		}
-
-		public void Dispose()
-		{
-			UnregisterAll();
-			_window.Dispose();
-		}
-
-		private class MessageWindow : Form
-		{
-			protected override CreateParams CreateParams
-			{
-				get
-				{
-					var cp = base.CreateParams;
-					cp.Parent = (IntPtr)(-3); // HWND_MESSAGE
-					return cp;
-				}
-			}
-
-			protected override void WndProc(ref Message m)
-			{
-				if (m.Msg == WM_HOTKEY)
-				{
-					if ((DateTime.Now - HotkeyManager._lastHotkeyTime).TotalMilliseconds < 300) 
-					{
-						return;
-					}
-
-					if (_isProcessingHotkey) {
-						return;
-					}
-
-					try
-					{
-						_isProcessingHotkey = true;
-						HotkeyManager._lastHotkeyTime = DateTime.Now;
-
-						int id = m.WParam.ToInt32();
-						if (_hotkeyActions.ContainsKey(id) && _hotkeyActions[id] != null)
-						{
-							List<HotkeyActionEntry> actionsToInvokeCopy;
-							lock (_hotkeyActionsLock)
-							{
-								if (!_hotkeyActions.ContainsKey(id)) return;
-								actionsToInvokeCopy = new List<HotkeyActionEntry>(_hotkeyActions[id]);
-							}
-							
-							List<HotkeyActionEntry> globalToggleActions = new List<HotkeyActionEntry>();
-							List<HotkeyActionEntry> normalActions = new List<HotkeyActionEntry>();
-
-							foreach (var entry in actionsToInvokeCopy)
-							{
-								if (entry.Type == HotkeyActionType.GlobalToggle)
-									globalToggleActions.Add(entry);
-								else
-									normalActions.Add(entry);
-							}
-
-							if (globalToggleActions.Count > 0)
-							{
-								try 
-								{
-									if (globalToggleActions[0].ActionDelegate != null) 
-									{
-										globalToggleActions[0].ActionDelegate.Invoke();
-									}
-								} 
-								catch { }
-								return; 
-							}
-							
-							if (HotkeyManager.AreHotkeysGloballyPaused) 
-							{
-								return; 
-							}
-
-							foreach (var entry in normalActions)
-							{
-								try { if (entry.ActionDelegate != null) { entry.ActionDelegate.Invoke(); } } catch {}
-							}
-						}
-					}
-					finally
-					{
-						_isProcessingHotkey = false;
-					}
-				}
-				base.WndProc(ref m);
-			}
-		}
-	}
->>>>>>> 3eec1470
 "@ -ReferencedAssemblies "System.Windows.Forms", "System.Drawing"
 }
 
@@ -781,11 +502,6 @@
 }
 
 
-<<<<<<< HEAD
-
-=======
-# Do not overwrite existing hotkey maps if they already exist from a previous instance
->>>>>>> 3eec1470
 if (-not $global:RegisteredHotkeys) { $global:RegisteredHotkeys = @{} }
 if (-not $global:RegisteredHotkeyByString) { $global:RegisteredHotkeyByString = @{} }
 
@@ -1379,7 +1095,6 @@
 }
 
 function PauseHotkeysForOwner {
-<<<<<<< HEAD
     param([Parameter(Mandatory=$true)][string]$OwnerKey)
     if (-not $OwnerKey) { return }
     if (-not $global:RegisteredHotkeys -or $global:RegisteredHotkeys.Count -eq 0) { return }
@@ -1437,65 +1152,6 @@
             try { $global:RegisteredHotkeys.Remove($id) } catch {}
         } catch {}
     }
-=======
-	param([Parameter(Mandatory=$true)][string]$OwnerKey)
-	if (-not $OwnerKey) { return }
-	if (-not $global:RegisteredHotkeys -or $global:RegisteredHotkeys.Count -eq 0) { return }
-	if (-not $global:PausedRegisteredHotkeys) { $global:PausedRegisteredHotkeys = @{} }
-	if (-not $global:PausedIdMap) { $global:PausedIdMap = @{} }
-
-	$idsToProcess = @()
-	foreach ($kvp in $global:RegisteredHotkeys.GetEnumerator()) {
-		$id = $kvp.Key
-		$meta = $kvp.Value
-		if ($meta.Owners -and $meta.Owners.ContainsKey($OwnerKey)) {
-			$idsToProcess += $id
-		}
-	}
-
-	foreach ($id in $idsToProcess) {
-		try {
-			$meta = $global:RegisteredHotkeys[$id]
-			$ks = $null
-			try { $ks = $meta.KeyString } catch {}
-
-			$ownerEntry = $null
-			try { $ownerEntry = $meta.Owners[$OwnerKey] } catch {}
-
-			if ($null -eq $ownerEntry -or $null -eq $ownerEntry.ActionDelegate) {
-				continue
-			}
-
-			if (-not $global:PausedRegisteredHotkeys) { $global:PausedRegisteredHotkeys = @{} }
-			if (-not $global:NextPausedFakeId) { $global:NextPausedFakeId = -1 }
-
-			$unregisterActionMethod = $null
-			try { $unregisterActionMethod = [HotkeyManager].GetMethod('UnregisterAction') } catch {}
-			if ($unregisterActionMethod) {
-					try {
-						[HotkeyManager]::UnregisterAction($id, $ownerEntry.ActionDelegate)
-
-						if ($global:RegisteredHotkeys.ContainsKey($id) -and $global:RegisteredHotkeys[$id].Owners.ContainsKey($OwnerKey)) {
-							$global:RegisteredHotkeys[$id].Owners.Remove($OwnerKey)
-						}
-
-						$fakeId = $global:NextPausedFakeId; $global:NextPausedFakeId = $global:NextPausedFakeId - 1
-						$pausedMeta = @{ Modifier = $meta.Modifier; Key = $meta.Key; KeyString = $ks; Owners = @{}; Action = $ownerEntry.ActionDelegate; ActionType = $ownerEntry.Type } # Store ActionDelegate and Type
-						$pausedMeta.Owners[$OwnerKey] = $ownerEntry
-						$global:PausedRegisteredHotkeys[$fakeId] = $pausedMeta
-						if ($ks) { $global:RegisteredHotkeyByString.Remove($ks) }
-						$global:RegisteredHotkeyByString[$ks] = $fakeId
-						continue
-					} catch {}
-			}
-
-			$global:PausedRegisteredHotkeys[$id] = $meta
-		    try { [HotkeyManager]::Unregister($id) } catch { }
-		    try { if ($ks) { $global:RegisteredHotkeyByString.Remove($ks) } } catch {}
-		    try { $global:RegisteredHotkeys.Remove($id) } catch {}
-		} catch {}
-	}
->>>>>>> 3eec1470
 }
 
 function Unregister-HotkeyInstance {
@@ -1696,7 +1352,6 @@
         'NUMPAD_MULTIPLY' = 0x6A; 'NUMPAD_ADD' = 0x6B; 'NUMPAD_SEPARATOR' = 0x6C
         'NUMPAD_SUBTRACT' = 0x6D; 'NUMPAD_DECIMAL' = 0x6E; 'NUMPAD_DIVIDE' = 0x6F
 
-<<<<<<< HEAD
         'SEMICOLON'     = 0xBA 
         'EQUALS'        = 0xBB 
         'COMMA'         = 0xBC 
@@ -1712,34 +1367,6 @@
         '<' = 0xE2 
         'OEM_8'   = 0xDF 
         'AX'  = 0xE1 
-=======
-        # =========================
-        # PUNCTUATION & US OEM
-        # =========================
-        # Note: These names are for US Keyboards. The hex codes represent physical locations.
-        'SEMICOLON'     = 0xBA # VK_OEM_1 
-        'EQUALS'        = 0xBB # VK_OEM_PLUS
-        'COMMA'         = 0xBC # VK_OEM_COMMA
-        'MINUS'         = 0xBD # VK_OEM_MINUS
-        'PERIOD'        = 0xBE # VK_OEM_PERIOD
-        'FORWARD_SLASH' = 0xBF # VK_OEM_2
-        'BACKTICK'      = 0xC0 # VK_OEM_3
-        'LEFT_BRACKET'  = 0xDB # VK_OEM_4
-        'BACKSLASH'     = 0xDC # VK_OEM_5
-        'RIGHT_BRACKET' = 0xDD # VK_OEM_6
-        'APOSTROPHE'    = 0xDE # VK_OEM_7
-
-        # =========================
-        # INTERNATIONAL & EXTENDED OEM
-        # =========================
-        # "Angle Bracket" or "Backslash" key between Left Shift and Z on ISO (UK/DE/FR) keyboards
-        '<' = 0xE2 
-        # Miscellaneous OEM keys (vary by locale)
-        'OEM_8'   = 0xDF 
-        # Japanese Keyboard Specifics
-        'AX'  = 0xE1 
-        # Used to pass Unicode characters as if they were keystrokes
->>>>>>> 3eec1470
         'PACKET'  = 0xE7 
 
         'BROWSER_BACK' = 0xA6; 'BROWSER_FORWARD' = 0xA7; 'BROWSER_REFRESH' = 0xA8; 'BROWSER_STOP' = 0xA9
@@ -1911,11 +1538,7 @@
     $script:capturedModifierKeys = @()
     $script:capturedPrimaryKey = $null
 
-<<<<<<< HEAD
-    
-=======
-    # Pre-parse existing key for display
->>>>>>> 3eec1470
+    
     if (-not [string]::IsNullOrEmpty($currentKey) -and $currentKey -ne "Hotkey" -and $currentKey -ne "none") {
         $parts = $currentKey.Split(' + ')
         foreach ($part in $parts) {
@@ -1929,7 +1552,6 @@
         }
     }
 
-<<<<<<< HEAD
     $captureForm = New-Object System.Windows.Forms.Form
     $captureForm.Text = "Capture Input"
     $captureForm.Size = New-Object System.Drawing.Size(340, 180)
@@ -2022,102 +1644,6 @@
     $resultPanel.Controls.Add($resultLabel)
 
     
-=======
-	$captureForm = New-Object System.Windows.Forms.Form
-	$captureForm.Text = "Capture Input"
-	$captureForm.Size = New-Object System.Drawing.Size(340, 180)
-	$captureForm.StartPosition = 'CenterParent'
-	$captureForm.FormBorderStyle = 'FixedDialog'
-	$captureForm.MaximizeBox = $false
-	$captureForm.MinimizeBox = $false
-	$captureForm.BackColor = [System.Drawing.Color]::FromArgb(45, 45, 48)
-	$captureForm.ForeColor = [System.Drawing.Color]::White
-	$captureForm.Font = New-Object System.Drawing.Font('Segoe UI', 9)
-
-	$label = New-Object System.Windows.Forms.Label
-	$label.Text = "Press any key combination or click a mouse button inside this window."
-	$label.Size = New-Object System.Drawing.Size(300, 60)
-	$label.Location = New-Object System.Drawing.Point(10, 10)
-	$label.TextAlign = 'MiddleCenter'
-	$label.Font = New-Object System.Drawing.Font('Segoe UI', 10)
-	$label.ForeColor = [System.Drawing.Color]::White
-	$label.Enabled = $false
-
-	$label.Add_Paint({
-		param($s, $e) 
-
-		# Zugriff auf das Graphics-Objekt
-		$graphics = $e.Graphics
-		$text = $this.Text
-
-		# Die gewünschten Zeichenkomponenten
-		$font = $this.Font
-		$brush = New-Object System.Drawing.SolidBrush([System.Drawing.Color]::White)
-		$rect = $this.ClientRectangle
-
-		# StringFormat für Zentrierung erstellen
-		$format = New-Object System.Drawing.StringFormat
-		$format.Alignment = [System.Drawing.StringAlignment]::Center
-		$format.LineAlignment = [System.Drawing.StringAlignment]::Center
-
-		$rectF = New-Object System.Drawing.RectangleF($rect.X, $rect.Y, $rect.Width, $rect.Height)
-
-		# Rufen Sie DrawString mit dem eindeutigen RectangleF-Argument auf
-		$graphics.DrawString($text, $font, $brush, $rectF, $format)
-
-		# Brush freigeben
-		$brush.Dispose()
-
-	})
-	$captureForm.Controls.Add($label)
-
-	# Panel for result
-	$resultPanel = New-Object System.Windows.Forms.Panel
-	$resultPanel.Location = New-Object System.Drawing.Point(10, 80)
-	$resultPanel.Size = New-Object System.Drawing.Size(300, 40)
-	$resultPanel.BackColor = [System.Drawing.Color]::FromArgb(30, 30, 30)
-	$captureForm.Controls.Add($resultPanel)
-
-	$resultLabel = New-Object System.Windows.Forms.Label
-	$resultLabel.Text = (Get-KeyCombinationString $script:capturedModifierKeys $script:capturedPrimaryKey)
-	$resultLabel.Dock = [System.Windows.Forms.DockStyle]::Fill
-	$resultLabel.TextAlign = 'MiddleCenter'
-	$resultLabel.Font = New-Object System.Drawing.Font('Segoe UI', 11, [System.Drawing.FontStyle]::Bold)
-	$resultLabel.ForeColor = [System.Drawing.Color]::White
-	$resultLabel.Enabled = $false
-
-	# *** NEW CODE TO FORCE WHITE TEXT ***
-	$resultLabel.Add_Paint({
-
-		param($s, $e) 
-
-		# Zugriff auf das Graphics-Objekt
-		$graphics = $e.Graphics
-		$text = $this.Text
-
-		# Die gewünschten Zeichenkomponenten
-		$font = $this.Font
-		$brush = New-Object System.Drawing.SolidBrush([System.Drawing.Color]::White)
-		$rect = $this.ClientRectangle
-
-		# StringFormat für Zentrierung erstellen
-		$format = New-Object System.Drawing.StringFormat
-		$format.Alignment = [System.Drawing.StringAlignment]::Center
-		$format.LineAlignment = [System.Drawing.StringAlignment]::Center
-
-		$rectF = New-Object System.Drawing.RectangleF($rect.X, $rect.Y, $rect.Width, $rect.Height)
-
-    	# Rufen Sie DrawString mit dem eindeutigen RectangleF-Argument auf
-    	$graphics.DrawString($text, $font, $brush, $rectF, $format)
-
-		# Brush freigeben
-		$brush.Dispose()
-	})
-	# *** END NEW CODE ***
-	$resultPanel.Controls.Add($resultLabel)
-
-    # --- Mouse Detection Block ---
->>>>>>> 3eec1470
     $captureForm.Add_MouseDown({
         param($s, $e)
         
@@ -2127,24 +1653,14 @@
             return
         }
 
-<<<<<<< HEAD
-        
-=======
-        # 1. Identify Modifiers currently held
->>>>>>> 3eec1470
+        
         [System.Collections.ArrayList]$currentModifiers = @()
         if ([System.Windows.Forms.Control]::ModifierKeys -band [System.Windows.Forms.Keys]::Control) { $currentModifiers.Add('Ctrl') }
         if ([System.Windows.Forms.Control]::ModifierKeys -band [System.Windows.Forms.Keys]::Alt)     { $currentModifiers.Add('Alt') }
         if ([System.Windows.Forms.Control]::ModifierKeys -band [System.Windows.Forms.Keys]::Shift)   { $currentModifiers.Add('Shift') }
-<<<<<<< HEAD
-        
-
-        
-=======
-        # Win key is tricky in WinForms events, usually requires Key events, but valid for mouse click context generally.
-
-        # 2. Identify Button
->>>>>>> 3eec1470
+        
+
+        
         $btnName = $null
         switch ($e.Button) {
             'Left'    { $btnName = 'LEFT_MOUSE' }
@@ -2164,15 +1680,9 @@
             $captureForm.Close()
         }
     })
-<<<<<<< HEAD
     
     
     $captureForm.Add_KeyDown({
-=======
-    # -----------------------------
-	
-	$captureForm.Add_KeyDown({
->>>>>>> 3eec1470
         param($form, $e)
 
         [System.Collections.ArrayList]$currentModifiersTemp = @()
@@ -2233,7 +1743,6 @@
         }
     })
 
-<<<<<<< HEAD
     $captureForm.KeyPreview = $true
     $captureForm.TopMost = $true
     
@@ -2259,33 +1768,6 @@
             Write-Verbose ("FTOOL: Resume-AllHotkeys (or Resume-PausedKeys) failed: {0}" -f $_.Exception.Message)
         } finally {
             Remove-Variable -Name KeyCapture_PausedSnapshot -Scope Script -ErrorAction SilentlyContinue
-=======
-	$captureForm.KeyPreview = $true
-	$captureForm.TopMost = $true
-	
-	$result = $captureForm.ShowDialog()
-	try {
-		if ($result -eq 'OK' -and -not [string]::IsNullOrEmpty($script:capturedPrimaryKey)) 
-		{
-			return (Get-KeyCombinationString $script:capturedModifierKeys $script:capturedPrimaryKey)
-		}
-		else
-		{
-			return $currentKey  
-		}
-	} finally {
-		try {
-			[HotkeyManager]::AreHotkeysGloballyPaused = $false
-			if ($script:KeyCapture_PausedSnapshot -and $script:KeyCapture_PausedSnapshot.Count -gt 0) {
-				Resume-PausedKeys -Keys $script:KeyCapture_PausedSnapshot
-			} else {
-				Resume-AllHotkeys
-			}
-		} catch {
-			Write-Verbose ("FTOOL: Resume-AllHotkeys (or Resume-PausedKeys) failed: {0}" -f $_.Exception.Message)
-		} finally {
-			Remove-Variable -Name KeyCapture_PausedSnapshot -Scope Script -ErrorAction SilentlyContinue
->>>>>>> 3eec1470
             $script:capturedPrimaryKey = $null
             $script:capturedModifierKeys = @()
         }
